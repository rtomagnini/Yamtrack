import secrets

from django.contrib.auth.models import AbstractUser
from django.db import models
from django_celery_beat.models import PeriodicTask
from django_celery_results.models import TaskResult

from app.models import Item, MediaTypes, Status
from users import helpers

EXCLUDED_SEARCH_TYPES = [MediaTypes.SEASON.value, MediaTypes.EPISODE.value]

VALID_SEARCH_TYPES = [
    value for value in MediaTypes.values if value not in EXCLUDED_SEARCH_TYPES
]


def generate_token():
    """Generate a user token."""
    return secrets.token_urlsafe(24)


class HomeSortChoices(models.TextChoices):
    """Choices for home page sort options."""

    UPCOMING = "upcoming", "Upcoming"
    COMPLETION = "completion", "Completion"
    EPISODES_LEFT = "episodes_left", "Episodes Left"
    TITLE = "title", "Title"


class MediaSortChoices(models.TextChoices):
    """Choices for media list sort options."""

    SCORE = "score", "Rating"
    TITLE = "title", "Title"
    PROGRESS = "progress", "Progress"
    START_DATE = "start_date", "Start Date"
    END_DATE = "end_date", "End Date"


class MediaStatusChoices(models.TextChoices):
    """Choices for media list status options."""

    ALL = "All", "All"
    COMPLETED = Status.COMPLETED.value, Status.COMPLETED.label
    IN_PROGRESS = Status.IN_PROGRESS.value, Status.IN_PROGRESS.label
    PLANNING = Status.PLANNING.value, Status.PLANNING.label
    PAUSED = Status.PAUSED.value, Status.PAUSED.label
    DROPPED = Status.DROPPED.value, Status.DROPPED.label


class LayoutChoices(models.TextChoices):
    """Choices for media list layout options."""

    GRID = "grid", "Grid"
    TABLE = "table", "Table"


class CalendarLayoutChoices(models.TextChoices):
    """Choices for calendar layout options."""

    GRID = "grid", "Grid"
    LIST = "list", "List"


class ListSortChoices(models.TextChoices):
    """Choices for list sort options."""

    LAST_ITEM_ADDED = "last_item_added", "Last Item Added"
    NAME = "name", "Name"
    ITEMS_COUNT = "items_count", "Items Count"
    NEWEST_FIRST = "newest_first", "Newest First"


class ListDetailSortChoices(models.TextChoices):
    """Choices for list detail sort options."""

    DATE_ADDED = "date_added", "Date Added"
    TITLE = "title", "Title"
    MEDIA_TYPE = "media_type", "Media Type"


class User(AbstractUser):
    """Custom user model."""

    is_demo = models.BooleanField(default=False)

    last_search_type = models.CharField(
        max_length=10,
        default=MediaTypes.TV.value,
        choices=MediaTypes.choices,
    )

    home_sort = models.CharField(
        max_length=20,
        default=HomeSortChoices.UPCOMING,
        choices=HomeSortChoices.choices,
    )

    tv_enabled = models.BooleanField(default=True)
    tv_layout = models.CharField(
        max_length=20,
        default=LayoutChoices.GRID,
        choices=LayoutChoices.choices,
    )
    tv_sort = models.CharField(
        max_length=20,
        default=MediaSortChoices.SCORE,
        choices=MediaSortChoices.choices,
    )
    tv_status = models.CharField(
        max_length=20,
        default=MediaStatusChoices.ALL,
        choices=MediaStatusChoices.choices,
    )

    season_enabled = models.BooleanField(default=True)
    season_layout = models.CharField(
        max_length=20,
        default=LayoutChoices.GRID,
        choices=LayoutChoices.choices,
    )
    season_sort = models.CharField(
        max_length=20,
        default=MediaSortChoices.SCORE,
        choices=MediaSortChoices.choices,
    )
    season_status = models.CharField(
        max_length=20,
        default=MediaStatusChoices.ALL,
        choices=MediaStatusChoices.choices,
    )

    movie_enabled = models.BooleanField(default=True)
    movie_layout = models.CharField(
        max_length=20,
        default=LayoutChoices.GRID,
        choices=LayoutChoices.choices,
    )
    movie_sort = models.CharField(
        max_length=20,
        default=MediaSortChoices.SCORE,
        choices=MediaSortChoices.choices,
    )
    movie_status = models.CharField(
        max_length=20,
        default=MediaStatusChoices.ALL,
        choices=MediaStatusChoices.choices,
    )

    anime_enabled = models.BooleanField(default=True)
    anime_layout = models.CharField(
        max_length=20,
        default=LayoutChoices.TABLE,
        choices=LayoutChoices.choices,
    )
    anime_sort = models.CharField(
        max_length=20,
        default=MediaSortChoices.SCORE,
        choices=MediaSortChoices.choices,
    )
    anime_status = models.CharField(
        max_length=20,
        default=MediaStatusChoices.ALL,
        choices=MediaStatusChoices.choices,
    )

    manga_enabled = models.BooleanField(default=True)
    manga_layout = models.CharField(
        max_length=20,
        default=LayoutChoices.TABLE,
        choices=LayoutChoices.choices,
    )
    manga_sort = models.CharField(
        max_length=20,
        default=MediaSortChoices.SCORE,
        choices=MediaSortChoices.choices,
    )
    manga_status = models.CharField(
        max_length=20,
        default=MediaStatusChoices.ALL,
        choices=MediaStatusChoices.choices,
    )

    game_enabled = models.BooleanField(default=True)
    game_layout = models.CharField(
        max_length=20,
        default=LayoutChoices.GRID,
        choices=LayoutChoices.choices,
    )
    game_sort = models.CharField(
        max_length=20,
        default=MediaSortChoices.SCORE,
        choices=MediaSortChoices.choices,
    )
    game_status = models.CharField(
        max_length=20,
        default=MediaStatusChoices.ALL,
        choices=MediaStatusChoices.choices,
    )

    book_enabled = models.BooleanField(default=True)
    book_layout = models.CharField(
        max_length=20,
        default=LayoutChoices.GRID,
        choices=LayoutChoices.choices,
    )
    book_sort = models.CharField(
        max_length=20,
        default=MediaSortChoices.SCORE,
        choices=MediaSortChoices.choices,
    )
    book_status = models.CharField(
        max_length=20,
        default=MediaStatusChoices.ALL,
        choices=MediaStatusChoices.choices,
    )

    comic_enabled = models.BooleanField(default=True)
    comic_layout = models.CharField(
        max_length=20,
        default=LayoutChoices.GRID,
        choices=LayoutChoices.choices,
    )
    comic_sort = models.CharField(
        max_length=20,
        default=MediaSortChoices.SCORE,
        choices=MediaSortChoices.choices,
    )
    comic_status = models.CharField(
        max_length=20,
        default=MediaStatusChoices.ALL,
        choices=MediaStatusChoices.choices,
    )

    hide_from_search = models.BooleanField(default=True)

    calendar_layout = models.CharField(
        max_length=20,
        default=CalendarLayoutChoices.GRID,
        choices=CalendarLayoutChoices.choices,
    )

    lists_sort = models.CharField(
        max_length=20,
        default=ListSortChoices.LAST_ITEM_ADDED,
        choices=ListSortChoices.choices,
    )

    list_detail_sort = models.CharField(
        max_length=20,
        default=ListDetailSortChoices.DATE_ADDED,
        choices=ListDetailSortChoices.choices,
    )

    notification_urls = models.TextField(
        blank=True,
        help_text="Apprise URLs for notifications",
    )

    notification_excluded_items = models.ManyToManyField(
        Item,
        related_name="excluded_by_users",
        blank=True,
        help_text="Items excluded from notifications",
    )

    release_notifications_enabled = models.BooleanField(
        default=True,
        help_text="Receive notifications for recently released media",
    )

    daily_digest_enabled = models.BooleanField(
        default=True,
        help_text="Receive a daily digest of upcoming releases",
    )

    token = models.CharField(
        max_length=32,
        unique=True,
        default=generate_token,
        help_text="Token for external integrations",
    )

    plex_usernames = models.TextField(
        blank=True,
        help_text="Comma-separated list of Plex usernames for webhook matching",
    )

    class Meta:
        """Meta options for the model."""

        ordering = ["username"]
        constraints = [
            models.CheckConstraint(
                name="last_search_type_valid",
                condition=models.Q(last_search_type__in=VALID_SEARCH_TYPES),
            ),
            models.CheckConstraint(
                name="home_sort_valid",
                condition=models.Q(home_sort__in=HomeSortChoices.values),
            ),
            models.CheckConstraint(
                name="tv_layout_valid",
                condition=models.Q(tv_layout__in=LayoutChoices.values),
            ),
            models.CheckConstraint(
                name="season_layout_valid",
                condition=models.Q(season_layout__in=LayoutChoices.values),
            ),
            models.CheckConstraint(
                name="movie_layout_valid",
                condition=models.Q(movie_layout__in=LayoutChoices.values),
            ),
            models.CheckConstraint(
                name="anime_layout_valid",
                condition=models.Q(anime_layout__in=LayoutChoices.values),
            ),
            models.CheckConstraint(
                name="manga_layout_valid",
                condition=models.Q(manga_layout__in=LayoutChoices.values),
            ),
            models.CheckConstraint(
                name="game_layout_valid",
                condition=models.Q(game_layout__in=LayoutChoices.values),
            ),
            models.CheckConstraint(
                name="book_layout_valid",
                condition=models.Q(book_layout__in=LayoutChoices.values),
            ),
            models.CheckConstraint(
                name="tv_sort_valid",
                condition=models.Q(tv_sort__in=MediaSortChoices.values),
            ),
            models.CheckConstraint(
                name="season_sort_valid",
                condition=models.Q(season_sort__in=MediaSortChoices.values),
            ),
            models.CheckConstraint(
                name="movie_sort_valid",
                condition=models.Q(movie_sort__in=MediaSortChoices.values),
            ),
            models.CheckConstraint(
                name="anime_sort_valid",
                condition=models.Q(anime_sort__in=MediaSortChoices.values),
            ),
            models.CheckConstraint(
                name="manga_sort_valid",
                condition=models.Q(manga_sort__in=MediaSortChoices.values),
            ),
            models.CheckConstraint(
                name="game_sort_valid",
                condition=models.Q(game_sort__in=MediaSortChoices.values),
            ),
            models.CheckConstraint(
                name="book_sort_valid",
                condition=models.Q(book_sort__in=MediaSortChoices.values),
            ),
            models.CheckConstraint(
                name="calendar_layout_valid",
                condition=models.Q(calendar_layout__in=CalendarLayoutChoices.values),
            ),
            models.CheckConstraint(
                name="lists_sort_valid",
                condition=models.Q(lists_sort__in=ListSortChoices.values),
            ),
            models.CheckConstraint(
                name="list_detail_sort_valid",
                condition=models.Q(list_detail_sort__in=ListDetailSortChoices.values),
            ),
            models.CheckConstraint(
                name="tv_status_valid",
                condition=models.Q(tv_status__in=MediaStatusChoices.values),
            ),
            models.CheckConstraint(
                name="season_status_valid",
                condition=models.Q(season_status__in=MediaStatusChoices.values),
            ),
            models.CheckConstraint(
                name="movie_status_valid",
                condition=models.Q(movie_status__in=MediaStatusChoices.values),
            ),
            models.CheckConstraint(
                name="anime_status_valid",
                condition=models.Q(anime_status__in=MediaStatusChoices.values),
            ),
            models.CheckConstraint(
                name="manga_status_valid",
                condition=models.Q(manga_status__in=MediaStatusChoices.values),
            ),
            models.CheckConstraint(
                name="game_status_valid",
                condition=models.Q(game_status__in=MediaStatusChoices.values),
            ),
            models.CheckConstraint(
                name="book_status_valid",
                condition=models.Q(book_status__in=MediaStatusChoices.values),
            ),
        ]

    def update_preference(self, field_name, new_value):
        """
        Update user preference if the new value is valid and different from current.

        Args:
            field_name: The name of the field to update
            new_value: The new value to set

        Returns:
            The value that was set (or the original value if invalid)
        """
        # If no new value provided, return current value
        if new_value is None:
            return getattr(self, field_name)

        # Special case for last_search_type
        if field_name == "last_search_type" and new_value not in VALID_SEARCH_TYPES:
            return getattr(self, field_name)

        field = self._meta.get_field(field_name)
        # Check if the field has choices
        if hasattr(field, "choices") and field.choices:
            # Get valid values from field choices
            valid_values = [choice[0] for choice in field.choices]

            # If the new value is not valid, return current value
            if new_value not in valid_values:
                return getattr(self, field_name)

        # Get current value
        current_value = getattr(self, field_name)

        # Update if different
        if new_value != current_value:
            setattr(self, field_name, new_value)
            self.save(update_fields=[field_name])

        return new_value

    def get_enabled_media_types(self):
        """Return a list of enabled media type values based on user preferences."""
        enabled_types = []

        for media_type in MediaTypes.values:
            if media_type == MediaTypes.EPISODE.value:
                continue

            enabled_field = f"{media_type}_enabled"
            if getattr(self, enabled_field, False):
                enabled_types.append(media_type)

        return enabled_types

    def get_active_media_types(self):
        """Return a list of active media type values based on user preferences."""
        enabled_types = self.get_enabled_media_types()

        # Add season if TV is enabled (and season isn't already in the list)
        if (
            MediaTypes.TV.value in enabled_types
            and MediaTypes.SEASON.value not in enabled_types
        ):
            enabled_types.insert(0, MediaTypes.SEASON.value)

        return enabled_types

    def get_import_tasks(self):
        """Return import tasks history and schedules for the user."""
        import_tasks = {
            "trakt": "Import from Trakt",
            "simkl": "Import from SIMKL",
            "myanimelist": "Import from MyAnimeList",
            "anilist": "Import from AniList",
            "kitsu": "Import from Kitsu",
            "yamtrack": "Import from Yamtrack",
            "hltb": "Import from HowLongToBeat",
<<<<<<< HEAD
            "goodreads": "Import from GoodReads",
=======
            "imdb": "Import from IMDB",
>>>>>>> e1b73071
        }

        # Reverse mapping to get source from task name
        task_to_source = {v: k for k, v in import_tasks.items()}

        task_result_filter_text = f"'user_id': {self.id},"

        # Get all task results for this user
        task_results = TaskResult.objects.filter(
            task_kwargs__contains=task_result_filter_text,
            task_name__in=import_tasks.values(),
        ).order_by("-date_done")  # Most recent first

        # Build results list
        results = []
        for task in task_results:
            source = task_to_source[task.task_name]
            processed_task = helpers.process_task_result(task)
            results.append(
                {
                    "task": processed_task,
                    "source": source,
                    "date": task.date_done,
                    "status": task.status,
                    "summary": processed_task.summary,
                    "errors": processed_task.errors,
                },
            )

        # Get periodic tasks with their crontab schedules
        periodic_tasks_filter_text = f'"user_id": {self.id},'
        periodic_tasks = PeriodicTask.objects.filter(
            task__in=import_tasks.values(),
            kwargs__contains=periodic_tasks_filter_text,
            enabled=True,
        ).select_related("crontab")

        # Build schedules list
        schedules = []
        for periodic_task in periodic_tasks:
            source = task_to_source.get(periodic_task.task, "unknown")

            # Extract username from task name if available
            username = ""
            if " for " in periodic_task.name:
                username = periodic_task.name.split(" for ")[1].split(" at ")[0]

            schedule_info = helpers.get_next_run_info(periodic_task)
            if schedule_info:
                schedules.append(
                    {
                        "task": periodic_task,
                        "source": source,
                        "username": username,
                        "last_run": periodic_task.last_run_at,
                        "next_run": schedule_info["next_run"],
                        "schedule": schedule_info["frequency"],
                        "mode": schedule_info["mode"],
                    },
                )

        return {
            "results": results,
            "schedules": schedules,
        }

    def regenerate_token(self):
        """Regenerate the user's token."""
        self.token = generate_token()
        self.save(update_fields=["token"])<|MERGE_RESOLUTION|>--- conflicted
+++ resolved
@@ -475,11 +475,8 @@
             "kitsu": "Import from Kitsu",
             "yamtrack": "Import from Yamtrack",
             "hltb": "Import from HowLongToBeat",
-<<<<<<< HEAD
+            "imdb": "Import from IMDB",
             "goodreads": "Import from GoodReads",
-=======
-            "imdb": "Import from IMDB",
->>>>>>> e1b73071
         }
 
         # Reverse mapping to get source from task name
