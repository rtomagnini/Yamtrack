"""Contains views for importing and exporting media data from various sources."""

import json
import logging

from django.conf import settings
from django.contrib import messages
from django.contrib.auth.decorators import login_not_required
from django.core.exceptions import ObjectDoesNotExist
from django.http import HttpResponse, StreamingHttpResponse
from django.shortcuts import redirect
from django.urls import reverse
from django.utils import timezone
from django.views.decorators.csrf import csrf_exempt
from django.views.decorators.http import require_GET, require_POST

import users
from integrations import exports, tasks
from integrations.imports import helpers, simkl
from integrations.webhooks import emby, jellyfin, plex

logger = logging.getLogger(__name__)


@require_POST
def import_trakt(request):
    """View for importing anime and manga data from Trakt."""
    username = request.POST.get("user")
    if not username:
        messages.error(request, "Trakt username is required.")
        return redirect("import_data")

    mode = request.POST["mode"]
    frequency = request.POST["frequency"]

    if frequency == "once":
        tasks.import_trakt.delay(username=username, user_id=request.user.id, mode=mode)
        messages.info(request, "The task to import media from Trakt has been queued.")
    else:
        import_time = request.POST["time"]
        helpers.create_import_schedule(
            username,
            request,
            mode,
            frequency,
            import_time,
            "Trakt",
        )
    return redirect("import_data")


@require_POST
def simkl_oauth(request):
    """View for initiating the SIMKL OAuth2 authorization flow."""
    redirect_uri = request.build_absolute_uri(reverse("import_simkl"))
    url = "https://simkl.com/oauth/authorize"

    # store in session because simkl drops all additional parameters
    request.session["simkl_import_mode"] = request.POST["mode"]
    request.session["simkl_import_frequency"] = request.POST["frequency"]
    request.session["simkl_import_time"] = request.POST["time"]

    return redirect(
        f"{url}?client_id={settings.SIMKL_ID}&redirect_uri={redirect_uri}&response_type=code",
    )


@require_GET
def import_simkl(request):
    """View for getting the SIMKL OAuth2 token."""
    token = simkl.get_token(request)
    enc_token = helpers.encrypt(token)
    frequency = request.session.pop("simkl_import_frequency")
    mode = request.session.pop("simkl_import_mode")
    import_time = request.session.pop("simkl_import_time")

    if frequency == "once":
        tasks.import_simkl.delay(username=enc_token, user_id=request.user.id, mode=mode)
        messages.info(request, "The task to import media from Simkl has been queued.")
    else:
        helpers.create_import_schedule(
            enc_token,
            request,
            mode,
            frequency,
            import_time,
            "SIMKL",
        )

    return redirect("import_data")


@require_POST
def import_mal(request):
    """View for importing anime and manga data from MyAnimeList."""
    username = request.POST.get("user")
    if not username:
        messages.error(request, "MyAnimeList username is required.")
        return redirect("import_data")

    mode = request.POST["mode"]
    frequency = request.POST["frequency"]

    if frequency == "once":
        tasks.import_mal.delay(username=username, user_id=request.user.id, mode=mode)
        messages.info(
            request,
            "The task to import media from MyAnimeList has been queued.",
        )
    else:
        import_time = request.POST["time"]
        helpers.create_import_schedule(
            username,
            request,
            mode,
            frequency,
            import_time,
            "MyAnimeList",
        )
    return redirect("import_data")


@require_POST
def import_anilist(request):
    """View for importing anime and manga data from AniList."""
    username = request.POST.get("user")
    if not username:
        messages.error(request, "AniList username is required.")
        return redirect("import_data")

    mode = request.POST["mode"]
    frequency = request.POST["frequency"]

    if frequency == "once":
        tasks.import_anilist.delay(
            username=username,
            user_id=request.user.id,
            mode=mode,
        )
        messages.info(request, "The task to import media from AniList has been queued.")
    else:
        import_time = request.POST["time"]
        helpers.create_import_schedule(
            username,
            request,
            mode,
            frequency,
            import_time,
            "AniList",
        )
    return redirect("import_data")


@require_POST
def import_kitsu(request):
    """View for importing anime and manga data from Kitsu by user ID."""
    kitsu_id = request.POST.get("user")
    if not kitsu_id:
        messages.error(request, "Kitsu user ID is required.")
        return redirect("import_data")

    mode = request.POST["mode"]
    frequency = request.POST["frequency"]

    if frequency == "once":
        tasks.import_kitsu.delay(username=kitsu_id, user_id=request.user.id, mode=mode)
        messages.info(request, "The task to import media from Kitsu has been queued.")
    else:
        import_time = request.POST["time"]
        helpers.create_import_schedule(
            kitsu_id,
            request,
            mode,
            frequency,
            import_time,
            "Kitsu",
        )
    return redirect("import_data")


@require_POST
def import_yamtrack(request):
    """View for importing anime and manga data from Yamtrack CSV."""
    file = request.FILES.get("yamtrack_csv")

    if not file:
        messages.error(request, "Yamtrack CSV file is required.")
        return redirect("import_data")

    mode = request.POST["mode"]
    tasks.import_yamtrack.delay(
        file=request.FILES["yamtrack_csv"],
        user_id=request.user.id,
        mode=mode,
    )
    messages.info(
        request,
        "The task to import media from Yamtrack CSV file has been queued.",
    )
    return redirect("import_data")


@require_POST
def import_hltb(request):
    """View for importing game date from HowLongToBeat."""
    file = request.FILES.get("hltb_csv")

    if not file:
        messages.error(request, "HowLongToBeat CSV file is required.")
        return redirect("import_data")

    mode = request.POST["mode"]
    tasks.import_hltb.delay(
        file=request.FILES["hltb_csv"],
        user_id=request.user.id,
        mode=mode,
    )
    messages.info(
        request,
        "The task to import media from HowLongToBeat CSV file has been queued.",
    )
    return redirect("import_data")


@require_POST
<<<<<<< HEAD
def import_goodreads(request):
    """View for importing books data from GoodReads CSV."""
    file = request.FILES.get("goodreads_csv")

    if not file:
        messages.error(request, "GoodReads CSV file is required.")
        return redirect("import_data")

    mode = request.POST["mode"]
    tasks.import_goodreads.delay(
        file=request.FILES["goodreads_csv"],
=======
def import_imdb(request):
    """View for importing data from IMDB."""
    file = request.FILES.get("imdb_csv")

    if not file:
        messages.error(request, "IMDB CSV file is required.")
        return redirect("import_data")

    mode = request.POST["mode"]
    tasks.import_imdb.delay(
        file=request.FILES["imdb_csv"],
>>>>>>> e1b73071
        user_id=request.user.id,
        mode=mode,
    )
    messages.info(
        request,
<<<<<<< HEAD
        "The task to import media from GoodReads CSV file has been queued.",
=======
        "The task to import media from IMDB CSV file has been queued.",
>>>>>>> e1b73071
    )
    return redirect("import_data")


@require_GET
def export_csv(request):
    """View for exporting all media data to a CSV file."""
    now = timezone.localtime()
    response = StreamingHttpResponse(
        streaming_content=exports.generate_rows(request.user),
        content_type="text/csv",
        headers={"Content-Disposition": f'attachment; filename="yamtrack_{now}.csv"'},
    )
    logger.info("User %s started CSV export", request.user.username)
    return response


@login_not_required
@csrf_exempt
@require_POST
def jellyfin_webhook(request, token):
    """Handle Jellyfin webhook notifications for media playback."""
    try:
        user = users.models.User.objects.get(token=token)
    except ObjectDoesNotExist:
        logger.warning(
            "Could not process Jellyfin webhook: Invalid token: %s",
            token,
        )
        return HttpResponse(status=401)

    # Attach User instance so history_user_id is populated
    request.user = user
    data = request.body
    if not data:
        logger.warning("Missing payload in Jellyfin webhook request")
        return HttpResponse("Missing payload", status=400)

    payload = json.loads(data)
    processor = jellyfin.JellyfinWebhookProcessor()
    processor.process_payload(payload, user)
    return HttpResponse(status=200)


@login_not_required
@csrf_exempt
@require_POST
def plex_webhook(request, token):
    """Handle Plex webhook notifications for media playback."""
    try:
        user = users.models.User.objects.get(token=token)
    except ObjectDoesNotExist:
        logger.warning(
            "Could not process Plex webhook: Invalid token: %s",
            token,
        )
        return HttpResponse(status=401)

    # Attach User instance so history_user_id is populated
    request.user = user

    # https://support.plex.tv/hc/en-us/articles/115002267687-Webhooks
    # As stated above, the payload is sent in JSON format inside a multipart
    # HTTP POST request. For the media.play and media.rate events, a second part of
    # the POST request contains a JPEG thumbnail for the media.

    data = request.POST.get("payload")
    if not data:
        logger.warning("Missing payload in Plex webhook request")
        return HttpResponse("Missing payload", status=400)

    payload = json.loads(data)
    processor = plex.PlexWebhookProcessor()
    processor.process_payload(payload, user)
    return HttpResponse(status=200)


@login_not_required
@csrf_exempt
@require_POST
def emby_webhook(request, token):
    """Handle Emby webhook notifications for media playback."""
    try:
        user = users.models.User.objects.get(token=token)
    except ObjectDoesNotExist:
        logger.warning(
            "Could not process Emby webhook: Invalid token: %s",
            token,
        )
        return HttpResponse(status=401)

    # Attach User instance so history_user_id is populated
    request.user = user

    # The payload is sent in JSON format inside a multipart
    # HTTP POST request.

    data = request.POST.get("data")
    if not data:
        logger.warning("Missing payload in Emby webhook request")
        return HttpResponse("Missing payload", status=400)

    payload = json.loads(data)
    processor = emby.EmbyWebhookProcessor()
    processor.process_payload(payload, user)
    return HttpResponse(status=200)<|MERGE_RESOLUTION|>--- conflicted
+++ resolved
@@ -223,7 +223,28 @@
 
 
 @require_POST
-<<<<<<< HEAD
+def import_imdb(request):
+    """View for importing data from IMDB."""
+    file = request.FILES.get("imdb_csv")
+
+    if not file:
+        messages.error(request, "IMDB CSV file is required.")
+        return redirect("import_data")
+
+    mode = request.POST["mode"]
+    tasks.import_imdb.delay(
+        file=request.FILES["imdb_csv"],
+        user_id=request.user.id,
+        mode=mode,
+    )
+    messages.info(
+        request,
+        "The task to import media from IMDB CSV file has been queued.",
+    )
+    return redirect("import_data")
+
+
+@require_POST
 def import_goodreads(request):
     """View for importing books data from GoodReads CSV."""
     file = request.FILES.get("goodreads_csv")
@@ -235,29 +256,12 @@
     mode = request.POST["mode"]
     tasks.import_goodreads.delay(
         file=request.FILES["goodreads_csv"],
-=======
-def import_imdb(request):
-    """View for importing data from IMDB."""
-    file = request.FILES.get("imdb_csv")
-
-    if not file:
-        messages.error(request, "IMDB CSV file is required.")
-        return redirect("import_data")
-
-    mode = request.POST["mode"]
-    tasks.import_imdb.delay(
-        file=request.FILES["imdb_csv"],
->>>>>>> e1b73071
         user_id=request.user.id,
         mode=mode,
     )
     messages.info(
         request,
-<<<<<<< HEAD
         "The task to import media from GoodReads CSV file has been queued.",
-=======
-        "The task to import media from IMDB CSV file has been queued.",
->>>>>>> e1b73071
     )
     return redirect("import_data")
 
